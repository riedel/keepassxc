--- conflicted
+++ resolved
@@ -342,11 +342,7 @@
 
             if (m_writer.hasError()) {
                 emit messageTab(tr("Writing the database failed.").append("\n")
-<<<<<<< HEAD
                                 .append(m_writer.errorString()), MessageWidget::Error);
-=======
-                .append(m_writer.errorString()), MessageWidget::Error);
->>>>>>> 7851d3d9
                 return false;
             }
 
@@ -357,7 +353,6 @@
                 updateTabName(db);
                 emit messageDismissTab();
                 return true;
-<<<<<<< HEAD
             } else {
                 emit messageTab(tr("Writing the database failed.").append("\n")
                                 .append(saveFile.errorString()), MessageWidget::Error);
@@ -366,18 +361,6 @@
         } else {
             emit messageTab(tr("Writing the database failed.").append("\n")
                             .append(saveFile.errorString()), MessageWidget::Error);
-=======
-            }
-            else {
-                emit messageTab(tr("Writing the database failed.").append("\n")
-                    .append(saveFile.errorString()), MessageWidget::Error);
-                return false;
-            }
-        }
-        else {
-            emit messageTab(tr("Writing the database failed.").append("\n")
-            .append(saveFile.errorString()), MessageWidget::Error);
->>>>>>> 7851d3d9
             return false;
         }
     } else {
