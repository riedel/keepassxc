--- conflicted
+++ resolved
@@ -216,22 +216,12 @@
 
 void EditWidgetIcons::fetchFaviconFromGoogle(const QString& domain)
 {
-<<<<<<< HEAD
     if (m_fallbackToGoogle) {
-        abortFaviconDownload();
+        resetFaviconDownload();
         m_fallbackToGoogle = false;
         fetchFavicon(QUrl("http://www.google.com/s2/favicons?domain=" + domain));
     } else {
-        abortFaviconDownload();
-=======
-     if (m_fallbackToGoogle) {
         resetFaviconDownload();
-        m_fallbackToGoogle = false;
-        fetchFavicon(QUrl("http://www.google.com/s2/favicons?domain=" + domain));
-    }
-    else {
-        resetFaviconDownload();
->>>>>>> ebdb10e7
         MessageBox::warning(this, tr("Error"), tr("Unable to fetch favicon."));
     }
 }
