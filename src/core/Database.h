--- conflicted
+++ resolved
@@ -80,11 +80,6 @@
     QUuid uuid() const;
     QString filePath() const;
     void setFilePath(const QString& filePath);
-<<<<<<< HEAD
-    Entry* resolveEntry(const QUuid& uuid) const;
-    Entry* resolveEntry(const QString& text, EntryReferenceType referenceType);
-    Group* resolveGroup(const QUuid& uuid);
-=======
 
     Metadata* metadata();
     const Metadata* metadata() const;
@@ -98,7 +93,6 @@
     void recycleGroup(Group* group);
     void recycleEntry(Entry* entry);
     void emptyRecycleBin();
->>>>>>> a070f1bc
     QList<DeletedObject> deletedObjects();
     const QList<DeletedObject>& deletedObjects() const;
     void addDeletedObject(const DeletedObject& delObj);
@@ -147,11 +141,6 @@
     void startModifiedTimer();
 
 private:
-<<<<<<< HEAD
-    Entry* findEntryRecursive(const QUuid& uuid, Group* group) const;
-    Entry* findEntryRecursive(const QString& text, EntryReferenceType referenceType, Group* group);
-    Group* findGroupRecursive(const QUuid& uuid, Group* group);
-=======
     struct DatabaseData
     {
         QString filePath;
@@ -171,7 +160,6 @@
             kdf->randomizeSeed();
         }
     };
->>>>>>> a070f1bc
 
     void createRecycleBin();
 
